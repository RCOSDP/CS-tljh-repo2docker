--- conflicted
+++ resolved
@@ -1,20 +1,3 @@
-<<<<<<< HEAD
-{% extends "templates/page.html" %}
-
-{% block nav_bar_left_items %}
-<li><a href="{{base_url}}home">Home</a></li>
-<li><a href="{{base_url}}token">Token</a></li>
-<li><a href="{{base_url}}environments">Environments</a></li>
-{% if user.admin %}
-<li><a href="{{base_url}}admin">Admin</a></li>
-{% if services %}
-{% for service in services %}
-<li><a href="{{service.prefix}}" style="text-transform: capitalize;">{{service.name}}</a></li>
-{% endfor %}
-{% endif %}
-{% endif %}
-{% endblock %}
-=======
 <!DOCTYPE html>
 <html lang="en">
   <head>
@@ -134,5 +117,4 @@
     {% endblock %} {% block main %} {% endblock %} {% block footer %} {%
     endblock %}
   </body>
-</html>
->>>>>>> b290064e
+</html>