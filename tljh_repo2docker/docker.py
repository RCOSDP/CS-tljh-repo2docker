import json
<<<<<<< HEAD

from urllib.parse import urlparse, quote_plus
=======
from urllib.parse import urlparse
>>>>>>> b290064e

from aiodocker import Docker


def get_optional_value(object, key):
    labels = object['Labels']
    abskey = f'tljh_repo2docker.opt.provider.{key}'
    if abskey not in labels:
        return None
    return labels[abskey]


def get_spawn_ref(object):
    labels = object['Labels']
    repo = labels["repo2docker.repo"]
    ref = labels["repo2docker.ref"]
    return quote_plus(f'{repo}#{ref}')


async def list_images():
    """
    Retrieve local images built by repo2docker
    """
    async with Docker() as docker:
        r2d_images = await docker.images.list(
            filters=json.dumps({"dangling": ["false"], "label": ["repo2docker.ref"]})
        )
    images = [
        {
            "repo": get_optional_value(image, 'repo') or image["Labels"]["repo2docker.repo"],
            "ref": image["Labels"]["repo2docker.ref"],
            "spawnref": get_spawn_ref(image),
            "image_name": image["Labels"]["tljh_repo2docker.image_name"],
            "display_name": get_optional_value(image, 'display_name') or image["Labels"]["tljh_repo2docker.display_name"],
            "mem_limit": image["Labels"]["tljh_repo2docker.mem_limit"],
            "cpu_limit": image["Labels"]["tljh_repo2docker.cpu_limit"],
            "status": "built",
        }
        for image in r2d_images
        if "tljh_repo2docker.image_name" in image["Labels"]
    ]
    return images


async def list_containers():
    """
    Retrieve the list of local images being built by repo2docker.
    Images are built in a Docker container.
    """
    async with Docker() as docker:
        r2d_containers = await docker.containers.list(
            filters=json.dumps({"label": ["repo2docker.ref"]})
        )
    containers = [
        {
            "repo": get_optional_value(container, 'repo') or container["Labels"]["repo2docker.repo"],
            "ref": container["Labels"]["repo2docker.ref"],
            "spawnref": get_spawn_ref(container),
            "image_name": container["Labels"]["repo2docker.build"],
            "display_name": get_optional_value(container, 'display_name') or container["Labels"]["tljh_repo2docker.display_name"],
            "mem_limit": container["Labels"]["tljh_repo2docker.mem_limit"],
            "cpu_limit": container["Labels"]["tljh_repo2docker.cpu_limit"],
            "status": "building",
        }
        for container in r2d_containers
        if "repo2docker.build" in container["Labels"]
    ]
    return containers


async def build_image(
<<<<<<< HEAD
    repo, ref, name="", memory=None, cpu=None, username=None, password=None,
    extra_buildargs=None, repo2docker_image=None, optional_envs=None, default_image_name=None,
    optional_labels=None
=======
    repo,
    ref,
    name="",
    memory=None,
    cpu=None,
    username=None,
    password=None,
    extra_buildargs=None,
>>>>>>> b290064e
):
    """
    Build an image given a repo, ref and limits
    """
    ref = ref or "HEAD"
    if len(ref) >= 40:
        ref = ref[:7]

    # default to the repo name if no name specified
    # and sanitize the name of the docker image
    if default_image_name is not None:
        image_name = name = default_image_name
    else:
        name = name or urlparse(repo).path.strip("/")
        name = name.lower().replace("/", "-")
        image_name = f"{name}:{ref}"

    # memory is specified in GB
    memory = f"{memory}G" if memory else ""
    cpu = cpu or ""

    # add extra labels to set additional image properties
    labels = [
        f"tljh_repo2docker.display_name={name}",
        f"tljh_repo2docker.image_name={image_name}",
        f"tljh_repo2docker.mem_limit={memory}",
        f"tljh_repo2docker.cpu_limit={cpu}",
    ]

    builder_labels = {
        "repo2docker.repo": repo,
        "repo2docker.ref": ref,
        "repo2docker.build": image_name,
        "tljh_repo2docker.display_name": name,
        "tljh_repo2docker.mem_limit": memory,
        "tljh_repo2docker.cpu_limit": cpu,
    }
    if optional_labels is not None:
        labels += [f"tljh_repo2docker.opt.{k}={v}" for k, v in optional_labels.items()]
        builder_labels.update(dict([(f"tljh_repo2docker.opt.{k}", v) for k, v in optional_labels.items()]))

    cmd = [
        "jupyter-repo2docker",
        "--ref",
        ref,
        "--user-name",
        "jovyan",
        "--user-id",
        "1100",
        "--no-run",
        "--image-name",
        image_name,
    ]

    for label in labels:
        cmd += ["--label", label]

    for barg in extra_buildargs or []:
        cmd += ["--build-arg", barg]

    cmd.append(repo)
    envs = []
    if optional_envs is not None:
        for k, v in optional_envs.items():
            envs.append(f'{k}={v}')

    config = {
        "Cmd": cmd,
        "Image": repo2docker_image or "quay.io/jupyterhub/repo2docker:main",
        "Labels": builder_labels,
        "Volumes": {
            "/var/run/docker.sock": {
                "bind": "/var/run/docker.sock",
                "mode": "rw",
            }
        },
        "Env": envs,
        "HostConfig": {
            "Binds": ["/var/run/docker.sock:/var/run/docker.sock"],
        },
        "Tty": False,
        "AttachStdout": False,
        "AttachStderr": False,
        "OpenStdin": False,
    }

    if username and password:
        config.update(
            {
                "Env": [f"GIT_CREDENTIAL_ENV=username={username}\npassword={password}"],
            }
        )

    async with Docker() as docker:
        await docker.containers.run(config=config)<|MERGE_RESOLUTION|>--- conflicted
+++ resolved
@@ -1,10 +1,6 @@
 import json
-<<<<<<< HEAD
 
 from urllib.parse import urlparse, quote_plus
-=======
-from urllib.parse import urlparse
->>>>>>> b290064e
 
 from aiodocker import Docker
 
@@ -76,11 +72,6 @@
 
 
 async def build_image(
-<<<<<<< HEAD
-    repo, ref, name="", memory=None, cpu=None, username=None, password=None,
-    extra_buildargs=None, repo2docker_image=None, optional_envs=None, default_image_name=None,
-    optional_labels=None
-=======
     repo,
     ref,
     name="",
@@ -89,7 +80,10 @@
     username=None,
     password=None,
     extra_buildargs=None,
->>>>>>> b290064e
+    repo2docker_image=None,
+    optional_envs=None,
+    default_image_name=None,
+    optional_labels=None,
 ):
     """
     Build an image given a repo, ref and limits
