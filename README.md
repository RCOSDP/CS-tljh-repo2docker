--- conflicted
+++ resolved
@@ -51,27 +51,21 @@
 sudo npm install -g yarn
 
 # install TLJH 1.0
-curl https://tljh.jupyter.org/bootstrap.py
+curl -L https://tljh.jupyter.org/bootstrap.py \
   | sudo python3 - \
     --version 1.0.0 \
     --admin test:test \
-<<<<<<< HEAD
     --plugin git+https://github.com/RCOSDP/CS-tljh-repo2docker.git@master
 
 # fix to use the RCOSDP's one as binderhub package.
 sudo /opt/tljh/hub/bin/python -m pip install --upgrade git+https://github.com/RCOSDP/CS-binderhub.git
 # restart TLJH
 sudo systemctl restart jupyterhub
-=======
-    --plugin tljh-repo2docker
->>>>>>> b290064e
 ```
 
 Refer to [The Littlest JupyterHub documentation](http://tljh.jupyter.org/en/latest/topic/customizing-installer.html?highlight=plugins#installing-tljh-plugins)
 for more info on installing TLJH plugins.
 
-<<<<<<< HEAD
-=======
 ## Configuration
 
 This Python package is designed for deployment as [a service managed by JupyterHub](https://jupyterhub.readthedocs.io/en/stable/reference/services.html#launching-a-hub-managed-service). The service runs its own Tornado server. Requests will be forwarded to it by the JupyterHub internal proxy from the standard URL `https://{my-hub-url}/services/my-service/`.
@@ -185,7 +179,6 @@
 
 ```
 
->>>>>>> b290064e
 ## Usage
 
 ### List the environments
